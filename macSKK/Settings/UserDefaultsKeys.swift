// SPDX-FileCopyrightText: 2023 mtgto <hogerappa@gmail.com>
// SPDX-License-Identifier: GPL-3.0-or-later

import Foundation

// UserDefaultsのキー。camelCaseでの命名を採用しています。
struct UserDefaultsKeys {
    static let dictionaries = "dictionaries"
    static let directModeBundleIdentifiers = "directModeBundleIdentifiers"
    // 選択中のinputSourceID
    static let selectedInputSource = "selectedInputSource"
    static let showAnnotation = "showAnnotation"
    static let inlineCandidateCount = "inlineCandidateCount"
    static let workarounds = "workarounds"
    static let candidatesFontSize = "candidatesFontSize"
    static let annotationFontSize = "annotationFontSize"
    // SKK辞書サーバーへの接続設定
    static let skkservClient = "skkserv"
    // 選択候補パネルから決定するショートカットキー。
    // 初期値は "123456789"。
    static let selectCandidateKeys = "selectCandidateKeys"
<<<<<<< HEAD
    // 選択中のキーバインド設定ID
    static let selectedKeyBindingSetId = "selectedKeyBindingSetId"
    // キーバインド設定の配列
    static let keyBindingSets = "keyBindingSets"
=======
    static let findCompletionFromAllDicts = "findCompletionFromAllDicts"
>>>>>>> 3f343536
}<|MERGE_RESOLUTION|>--- conflicted
+++ resolved
@@ -19,12 +19,9 @@
     // 選択候補パネルから決定するショートカットキー。
     // 初期値は "123456789"。
     static let selectCandidateKeys = "selectCandidateKeys"
-<<<<<<< HEAD
+    static let findCompletionFromAllDicts = "findCompletionFromAllDicts"
     // 選択中のキーバインド設定ID
     static let selectedKeyBindingSetId = "selectedKeyBindingSetId"
     // キーバインド設定の配列
     static let keyBindingSets = "keyBindingSets"
-=======
-    static let findCompletionFromAllDicts = "findCompletionFromAllDicts"
->>>>>>> 3f343536
 }